#!/usr/bin/env python
#
# Copyright (c) 2015, Axel Huebl, Remi Lehe
#
# Permission to use, copy, modify, and/or distribute this software for any
# purpose with or without fee is hereby granted, provided that the above
# copyright notice and this permission notice appear in all copies.
#
# THE SOFTWARE IS PROVIDED "AS IS" AND THE AUTHOR DISCLAIMS ALL WARRANTIES
# WITH REGARD TO THIS SOFTWARE INCLUDING ALL IMPLIED WARRANTIES OF
# MERCHANTABILITY AND FITNESS. IN NO EVENT SHALL THE AUTHOR BE LIABLE FOR
# ANY SPECIAL, DIRECT, INDIRECT, OR CONSEQUENTIAL DAMAGES OR ANY DAMAGES
# WHATSOEVER RESULTING FROM LOSS OF USE, DATA OR PROFITS, WHETHER IN AN
# ACTION OF CONTRACT, NEGLIGENCE OR OTHER TORTIOUS ACTION, ARISING OUT OF
# OR IN CONNECTION WITH THE USE OR PERFORMANCE OF THIS SOFTWARE.
#

import h5py as h5
import numpy as np
import sys
import datetime
from dateutil.tz import tzlocal

def get_basePath(f, iteration):
    """
    Get the basePath for a certain iteration

    Parameter
    ---------
    f : an h5py.File object
        The file in which to write the data
    iteration : an iteration number

    Returns
    -------
    A string with a in-file path.
    """
    return f.attrs["basePath"].replace("%T", str(iteration))

def setup_base_path(f, iteration):
    """
    Write the basePath group for `iteration`

    Parameters
    ----------
    f : an h5py.File object
        The file in which to write the data

    iteration : int
        The iteration number for this output
    """
    # Create the corresponding group
    base_path = get_basePath(f, iteration)
    f.create_group( base_path )
    bp = f[ base_path ]

    # Required attributes
    bp.attrs["time"] = 0.  # Value expressed in femtoseconds
    bp.attrs["dt"] = 0.5   # Value expressed in femtoseconds
    bp.attrs["timeUnitSI"] = 1.e-15 # Conversion factor

def setup_root_attr(f):
    """
    Write the root metadata for this file

    Parameter
    ---------
    f : an h5py.File object
        The file in which to write the data
    """

    # extensions list
    ext_list = [["ED-PIC", np.uint32(1)]]

    # Required attributes
    f.attrs["openPMD"] = np.string_("1.0.0")
    f.attrs["openPMDextension"] = ext_list[0][1] # ED-PIC extension is used
    f.attrs["basePath"] = np.string_("/data/%T/")
    f.attrs["meshesPath"] = np.string_("meshes/")
    f.attrs["particlesPath"] = np.string_("particles/")
    f.attrs["iterationEncoding"] = np.string_("fileBased")
    f.attrs["iterationFormat"] = np.string_("/data/%T/")

    # Recommended attributes
    f.attrs["author"] = np.string_("Axel Huebl <a.huebl@hzdr.de>")
    f.attrs["software"] = np.string_("OpenPMD Example Script")
    f.attrs["softwareVersion"] = np.string_("1.0.0")
    f.attrs["date"] = np.string_(datetime.datetime.now(tzlocal()).strftime('%Y-%m-%d %H:%M:%S %z'))

    # Optional
    f.attrs["comment"] = np.string_("This is a dummy file for test purposes.")


def write_rho_cylindrical(meshes, mode0, mode1):
    """
    Write the metadata and the data associated with the scalar field rho,
    using the cylindrical representation (with azimuthal decomposition going up to m=1)

    Parameters
    ----------
    meshes : an h5py.Group object
             Group of the meshes in basePath + meshesPath

    mode0 : a 2darray of reals
        The values of rho in the azimuthal mode 0, on the r-z grid
        (The first axis corresponds to r, and the second axis corresponds to z)

    mode1 : a 2darray of complexs
        The values of rho in the azimuthal mode 1, on the r-z grid
        (The first axis corresponds to r, and the second axis corresponds to z)
    """
    # Path to the rho meshes, within the h5py file
    full_rho_path = np.string_("rho")
    meshes.create_dataset( full_rho_path, (3, mode0.shape[0], mode0.shape[1]), \
                           dtype="f4")
    rho = meshes[full_rho_path]
    rho.attrs["comment"] = np.string_("Density of electrons in azimuthal decomposition")

    # Create the dataset (cylindrical representation with azimuthal modes up to m=1)
    # The first axis has size 2m+1
    rho.attrs["geometry"] = np.string_("cylindrical")
    rho.attrs["geometryParameters"] = np.string_("m=1; imag=+")

    # Add information on the units of the data
    rho.attrs["unitSI"] = np.float64(1.0)
    rho.attrs["unitDimension"] = \
       np.array([-3.0, 0.0, 1.0, 1.0, 0.0, 0.0, 0.0 ], dtype="float64")
       #           L    M    T    I  theta  N    J
       # rho is in Coulomb per meter cube : C / m^3 = A * s / m^3 -> M^-3 * T * I

    # Add time information
    rho.attrs["timeOffset"]=0. # Time offset with respect to the basePath's time

    # Add information on the r-z grid
    rho.attrs["gridSpacing"] = np.array([1.0, 1.0], dtype="float32")  # dr, dz
    rho.attrs["gridGlobalOffset"] = np.array([0.0, 0.0], dtype="float32") # rmin, zmin
    rho.attrs["position"] = np.array([0.0, 0.0], dtype="float32")
    rho.attrs["gridUnitSI"] = np.float64(1.0)
    rho.attrs["dataOrder"] = np.string_("C")

    # Add specific information for PIC simulations
    add_EDPIC_attr_meshes(rho)

    # Fill the array with the field data
    if mode0.shape != mode1.shape :
        raise ValueError("`mode0` and `mode1` should have the same shape")
    rho[0,:,:] = mode0[:,:] # Store the mode 0 first
    rho[1,:,:] = mode1[:,:].real # Then store the real part of mode 1
    rho[2,:,:] = mode1[:,:].imag # Then store the imaginary part of mode 1

def write_b_2d_cartesian(meshes, data_ez):
    """
    Write the metadata and the data associated with the vector field B,
    using a 2d Cartesian representation.
    In this special case, the components of the vector field B.x and B.y
    shall be constant.

    Parameters
    ----------
    meshes : an h5py.Group object
             Group of the meshes in basePath + meshesPath
    data_ez : 2darray of reals
        The values of the component B.z on the 2d x-y grid
        (The first axis corresponds to x, and the second axis corresponds to y)
    """
    # Path to the E field, within the h5py file
    full_b_path_name = "B"
    meshes.create_group(full_b_path_name)
    B = meshes[full_b_path_name]

    # Create the dataset (2d cartesian grid)
    B.create_group("x")
    B.create_group("y")
    B.create_dataset("z", data_ez.shape, dtype="f4")

    # Write the common metadata for the group
    B.attrs["geometry"] = np.string_("cartesian")
    B.attrs["gridSpacing"] = np.array([1.0, 1.0], dtype="float32")       # dx, dy
    B.attrs["gridGlobalOffset"] = np.array([0.0, 0.0], dtype="float32")  # xmin, ymin
    B.attrs["gridUnitSI"] = np.float64(1.0)
    B.attrs["dataOrder"] = np.string_("C")
    B.attrs["unitSI"] = np.float64(3.3) # convert normalized simulation units to SI
    B.attrs["unitDimension"] = \
       np.array([0.0, 1.0, -2.0, -1.0, 0.0, 0.0, 0.0 ], dtype="float64")
       #          L    M     T     I  theta  N    J
       # B is in Telsa : kg / (A * s^2) -> M * T^-2 * I^-1

    # Add specific information for PIC simulations at the group level
    add_EDPIC_attr_meshes(B)

    # Add time information
    B.attrs["timeOffset"]=0.25 # Time offset with respect to the basePath's time

    # Write attribute that is specific to each dataset: staggered position within a cell
    B["x"].attrs["position"] = np.array([0.0, 0.0], dtype="float32")
    B["y"].attrs["position"] = np.array([0.0, 0.0], dtype="float32")
    B["z"].attrs["position"] = np.array([0.5, 0.5], dtype="float32")

    # Fill the array with the field data
    B["x"].attrs["value"] = np.float(0.0)
    B["y"].attrs["value"] = np.float(0.0)
    B["z"][:,:] =  data_ez[:,:]

def write_e_2d_cartesian(meshes, data_ex, data_ey, data_ez ):
    """
    Write the metadata and the data associated with the vector field E,
    using a 2d Cartesian representation

    Parameters
    ----------
    meshes : an h5py.Group object
             Group of the meshes in basePath + meshesPath

    data_ex, data_ey, data_ez : 2darray of reals
        The values of the components E.x, E.y, E.z on the 2d x-y grid
        (The first axis corresponds to x, and the second axis corresponds to y)
    """
    # Path to the E field, within the h5py file
    full_e_path_name = "E"
    meshes.create_group(full_e_path_name)
    E = meshes[full_e_path_name]

    # Create the dataset (2d cartesian grid)
    E.create_dataset("x", data_ex.shape, dtype="f4")
    E.create_dataset("y", data_ey.shape, dtype="f4")
    E.create_dataset("z", data_ez.shape, dtype="f4")

    # Write the common metadata for the group
    E.attrs["geometry"] = np.string_("cartesian")
    E.attrs["gridSpacing"] = np.array([1.0, 1.0], dtype="float32")       # dx, dy
    E.attrs["gridGlobalOffset"] = np.array([0.0, 0.0], dtype="float32")  # xmin, ymin
    E.attrs["gridUnitSI"] = np.float64(1.0)
    E.attrs["dataOrder"] = np.string_("C")
    E.attrs["unitSI"] = np.float64(1.0e9) # convert normalized simulation units to SI
    E.attrs["unitDimension"] = \
       np.array([1.0, 1.0, -3.0, -1.0, 0.0, 0.0, 0.0 ], dtype="float64")
       #          L    M     T     I  theta  N    J
       # E is in volts per meters : V / m = kg * m / (A * s^3) -> L * M * T^-3 * I^-1

    # Add specific information for PIC simulations at the group level
    add_EDPIC_attr_meshes(E)

    # Add time information
    E.attrs["timeOffset"] = 0.  # Time offset with respect to basePath's time

    # Write attribute that is specific to each dataset: staggered position within a cell
    E["x"].attrs["position"] = np.array([0.0, 0.5], dtype="float32")
    E["y"].attrs["position"] = np.array([0.5, 0.0], dtype="float32")
    E["z"].attrs["position"] = np.array([0.0, 0.0], dtype="float32")

    # Fill the array with the field data
    E["x"][:,:] =  data_ex[:,:]
    E["y"][:,:] =  data_ey[:,:]
    E["z"][:,:] =  data_ez[:,:]


def add_EDPIC_attr_meshes(field):
    """
    Write the metadata which is specific to PIC algorithm
    for a given field

    Parameters
    ----------
    field : an h5py.Group or h5py.Dataset object
            The record of the field (Group for vector mesh
            and Dataset for scalar meshes)

    """
    field.attrs["fieldSmoothing"] = np.string_("none")
    # field.attrs["fieldSmoothingParameters"] = \
    #     np.string_("period=10;numPasses=4;compensator=true")


def add_EDPIC_attr_particles(particle):
    """
    Write the metadata which is specific to the PIC algorithm
    for a given species.

    Parameters
    ----------
    particle : an h5py.Group object
               The group of the particle that gets additional attributes.

    """
    particle.attrs["particleShape"] = 3.0
    particle.attrs["currentDeposition"] = np.string_("Esirkepov")
    # particle.attrs["currentDepositionParameters"] = np.string_("")
    particle.attrs["particlePush"] = np.string_("Boris")
    particle.attrs["particleInterpolation"] = np.string_("Trilinear")
    particle.attrs["particleSmoothing"] = np.string_("none")
    # particle.attrs["particleSmoothingParameters"] = \
    #     np.string_("period=1;numPasses=2;compensator=false")


def write_meshes(f, iteration):
    full_meshes_path = get_basePath(f, iteration) + f.attrs["meshesPath"]
    f.create_group(full_meshes_path)
    meshes = f[full_meshes_path]

    # Extension: Additional attributes for ED-PIC
    meshes.attrs["fieldSolver"] = np.string_("Yee")
    meshes.attrs["fieldSolverOrder"] = 2.0
    # meshes.attrs["fieldSolverParameters"] = np.string_("")
    meshes.attrs["currentSmoothing"] = np.string_("none")
    # meshes.attrs["currentSmoothingParameters"] = \
    #     np.string_("period=1;numPasses=2;compensator=false")
    meshes.attrs["chargeCorrection"] = np.string_("none")
    # meshes.attrs["chargeCorrectionParameters"] = np.string("period=100")

    # (Here the data is randomly generated, but in an actual simulation, this would
    # be replaced by the simulation data.)

    # - Write rho
    # Mode 0 : real values, mode 1 : complex values
    data_rho0 = np.random.rand(32,64)
    data_rho1 = np.random.rand(32,64) + 1.j*np.random.rand(32,64)
    write_rho_cylindrical(meshes, data_rho0, data_rho1)

    # - Write E
    data_ex = np.random.rand(32,64)
    data_ey = np.random.rand(32,64)
    data_ez = np.random.rand(32,64)
    write_e_2d_cartesian( meshes, data_ex, data_ey, data_ez )

    # - Write B
    data_bz = np.random.rand(32,64)
    write_b_2d_cartesian( meshes, data_bz )

def write_particles(f, iteration):
    fullParticlesPath = get_basePath(f, iteration) + f.attrs["particlesPath"]
    f.create_group(fullParticlesPath + "electrons")
    electrons = f[fullParticlesPath + "electrons"]

    globalNumParticles = 128 # example number of all particles

    electrons.attrs["comment"] = np.string_("My first electron species")

    # Extension: ED-PIC Attributes
    #   required
    add_EDPIC_attr_particles(electrons)
    #   recommended
    # currently none

    # constant scalar particle records (that could also be variable records)
    electrons.create_group("charge")
    charge = electrons["charge"]
    charge.attrs["value"] = -1.0
    charge.attrs["unitSI"] = np.float64(1.60217657e-19)
    charge.attrs["timeOffset"] = np.float(0.)
    charge.attrs["unitDimension"] = \
       np.array([0.0, 0.0, 1.0, 1.0, 0.0, 0.0, 0.0 ], dtype="float64")
       #          L    M    T    I  theta  N    J
       # C = A * s
    electrons.create_group("mass")
    mass = electrons["mass"]
    mass.attrs["value"] = 1.0
    mass.attrs["unitSI"] = np.float64(9.10938291e-31)
    mass.attrs["timeOffset"] = 0.
    mass.attrs["unitDimension"] = \
       np.array([0.0, 1.0, 0.0, 0.0, 0.0, 0.0, 0.0 ], dtype="float64")
       #          L    M    T    I  theta  N    J

    # scalar particle records (non-const/individual per particle)
    electrons.create_dataset("weighting", (globalNumParticles,), dtype="f4")
    weighting = electrons["weighting"]
    weighting.attrs["unitSI"] = np.float64(1.0)
    weighting.attrs["timeOffset"] = 0.
    weighting.attrs["unitDimension"] = \
       np.array([0.0, 0.0, 0.0, 0.0, 0.0, 0.0, 0.0 ], dtype="float64") # plain floating point number

    # vector particle records (non-const/individual per particle)
    electrons.create_group("position")
    position = electrons["position"]
    position.create_dataset("x", (globalNumParticles,), dtype="f4")
    position["x"].attrs["offset"] = np.float32(0.0)
    position.create_dataset("y", (globalNumParticles,), dtype="f4")
    position["y"].attrs["offset"] = np.float32(0.0)
    position.create_dataset("z", (globalNumParticles,), dtype="f4")
<<<<<<< HEAD
    position.attrs["unitSI"] = np.float64(1.e-9)
    position.attrs["timeOffset"] = 0.
=======
    position["z"].attrs["offset"] = np.float32(0.0)
    position.attrs["unitSI"] = np.float64(1.e-9);
>>>>>>> 65322373
    position.attrs["unitDimension"] = \
       np.array([1.0, 0.0, 0.0, 0.0, 0.0, 0.0, 0.0 ], dtype="float64")
       #          L    M     T    I  theta  N    J
       # Dimension of Length per component

    electrons.create_group("momentum")
    momentum = electrons["momentum"]
    momentum.create_dataset("x", (globalNumParticles,), dtype="f4")
    momentum.create_dataset("y", (globalNumParticles,), dtype="f4")
    momentum.create_dataset("z", (globalNumParticles,), dtype="f4")
    momentum.attrs["unitSI"] = np.float64(1.60217657e-19)
    momentum.attrs["timeOffset"] = 0.25
    momentum.attrs["unitDimension"] = \
       np.array([1.0, 1.0, -1.0, 0.0, 0.0, 0.0, 0.0 ], dtype="float64")
       #          L    M     T    I  theta  N    J
       # Dimension of Length * Mass / Time

    # Record `particlePatches`
    #   recommended
    mpi_size = 4  # "emulate" example MPI run with 4 ranks
    data_size = 2 + 2 * len(position.keys())  # 2 + 2 * Dimensionality of position record
    grid_layout = np.array( [512, 128, 1] ) # global grid in cells
    electrons.create_dataset("particlePatches", (data_size*mpi_size,), dtype="f64")
    particlePatches = electrons["particlePatches"]

    for rank in np.arange(mpi_size): # each MPI rank would write it's part independently
        particlePatches[rank*data_size + 0] = globalNumParticles / mpi_size
        particlePatches[rank*data_size + 1] = rank
        # example: 1D domain decompositon along the first axis
        particlePatches[rank*data_size + 2] = rank * grid_layout[0] / mpi_size # 1st dimension spatial offset
        particlePatches[rank*data_size + 3] = 0 # 2nd dimension spatial offset
        particlePatches[rank*data_size + 4] = 0 # 3rd dimension spatial offset
        particlePatches[rank*data_size + 5] = grid_layout[0] / mpi_size # 1st dimension spatial extend
        particlePatches[rank*data_size + 6] = 0 # 2nd dimension spatial extend
        particlePatches[rank*data_size + 7] = 0 # 3rd dimension spatial extend



if __name__ == "__main__":

    # Open an exemple file
    f = h5.File("example.h5", "w")

    # Setup the root attributes for iteration 0
    setup_root_attr(f)

    # Setup basepath
    setup_base_path(f, iteration=0)
    
    # Write the field records
    write_meshes(f, iteration=0)

    # Write the particle records
    write_particles(f, iteration=0)

    # Close the file
    f.close()
    print("File example.h5 created!")<|MERGE_RESOLUTION|>--- conflicted
+++ resolved
@@ -376,13 +376,9 @@
     position.create_dataset("y", (globalNumParticles,), dtype="f4")
     position["y"].attrs["offset"] = np.float32(0.0)
     position.create_dataset("z", (globalNumParticles,), dtype="f4")
-<<<<<<< HEAD
+    position["z"].attrs["offset"] = np.float32(0.0)
+    position.attrs["timeOffset"] = 0.
     position.attrs["unitSI"] = np.float64(1.e-9)
-    position.attrs["timeOffset"] = 0.
-=======
-    position["z"].attrs["offset"] = np.float32(0.0)
-    position.attrs["unitSI"] = np.float64(1.e-9);
->>>>>>> 65322373
     position.attrs["unitDimension"] = \
        np.array([1.0, 0.0, 0.0, 0.0, 0.0, 0.0, 0.0 ], dtype="float64")
        #          L    M     T    I  theta  N    J
